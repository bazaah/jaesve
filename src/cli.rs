--- conflicted
+++ resolved
@@ -411,7 +411,6 @@
         self.regex.as_ref()
     }
 
-<<<<<<< HEAD
     pub fn should_calculate<F: AsRef<Field>>(&self, field: F) -> bool {
         self.dependency_map.contains_key(field.as_ref())
     }
@@ -423,7 +422,6 @@
     }
 
     /* <=== SubCommands ===> */
-=======
     /// Checks if the 'completion' subcommand is active
     /// if it is, generate completion script and exit
     fn if_completions_exit(subcommand: Option<&Matches<'a>>) {
@@ -466,7 +464,6 @@
         };
     }
 
->>>>>>> 8c7768bc
     pub fn logger(&self) -> Option<&HashSet<String>> {
         self.subcommand_config.logger.as_ref()
     }
